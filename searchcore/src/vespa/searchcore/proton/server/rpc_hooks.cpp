--- conflicted
+++ resolved
@@ -7,10 +7,6 @@
 #include <vespa/vespalib/util/closuretask.h>
 #include <vespa/fnet/frt/supervisor.h>
 #include <vespa/fnet/transport.h>
-<<<<<<< HEAD
-
-=======
->>>>>>> 8e26b410
 
 #include <vespa/log/log.h>
 LOG_SETUP(".proton.server.rtchooks");
@@ -197,15 +193,9 @@
 
 RPCHooksBase::RPCHooksBase(Params &params)
     : _proton(params.proton),
-<<<<<<< HEAD
       _docsumByRPC(std::make_unique<DocsumByRPC>(_proton.getDocsumBySlime())),
       _transport(std::make_unique<FNET_Transport>(2)),
-      _orb(std::make_unique<FRT_Supervisor>(_transport.get(), &_proton.getThreadPool())),
-=======
-      _docsumByRPC(new DocsumByRPC(_proton.getDocsumBySlime())),
-      _transport(std::make_unique<FNET_Transport>()),
       _orb(std::make_unique<FRT_Supervisor>(_transport.get())),
->>>>>>> 8e26b410
       _proto_rpc_adapter(std::make_unique<ProtoRpcAdapter>(
                       _proton.get_search_server(),
                       _proton.get_docsum_server(),
